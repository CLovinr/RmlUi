/*
 * This source file is part of libRocket, the HTML/CSS Interface Middleware
 *
 * For the latest information, see http://www.librocket.com
 *
 * Copyright (c) 2008-2010 CodePoint Ltd, Shift Technology Ltd
 *
 * Permission is hereby granted, free of charge, to any person obtaining a copy
 * of this software and associated documentation files (the "Software"), to deal
 * in the Software without restriction, including without limitation the rights
 * to use, copy, modify, merge, publish, distribute, sublicense, and/or sell
 * copies of the Software, and to permit persons to whom the Software is
 * furnished to do so, subject to the following conditions:
 *
 * The above copyright notice and this permission notice shall be included in
 * all copies or substantial portions of the Software.
 * 
 * THE SOFTWARE IS PROVIDED "AS IS", WITHOUT WARRANTY OF ANY KIND, EXPRESS OR
 * IMPLIED, INCLUDING BUT NOT LIMITED TO THE WARRANTIES OF MERCHANTABILITY,
 * FITNESS FOR A PARTICULAR PURPOSE AND NONINFRINGEMENT. IN NO EVENT SHALL THE
 * AUTHORS OR COPYRIGHT HOLDERS BE LIABLE FOR ANY CLAIM, DAMAGES OR OTHER
 * LIABILITY, WHETHER IN AN ACTION OF CONTRACT, TORT OR OTHERWISE, ARISING FROM,
 * OUT OF OR IN CONNECTION WITH THE SOFTWARE OR THE USE OR OTHER DEALINGS IN
 * THE SOFTWARE.
 *
 */

#include <ShellRenderInterfaceExtensions.h>
#include <ShellRenderInterfaceOpenGL.h>
#include <Rocket/Core.h>

#define GL_CLAMP_TO_EDGE 0x812F

ShellRenderInterfaceOpenGL::ShellRenderInterfaceOpenGL()
{
	m_rocket_context = NULL;
	m_width = 0;
	m_height = 0;
}

<<<<<<< HEAD
=======
void ShellRenderInterfaceOpenGL::SetViewport(int width, int height)
{
    m_width = width;
    m_height = height;
    m_transforms = 0;
}

void ShellRenderInterfaceOpenGL::QueryProjectionView(Rocket::Core::Context& context)
{
	float values[16];

	glGetFloatv(GL_PROJECTION_MATRIX, values);
	context.ProcessProjectionChange(Rocket::Core::Matrix4f::FromColumnMajor(values));

	glGetFloatv(GL_MODELVIEW_MATRIX, values);
	context.ProcessViewChange(Rocket::Core::Matrix4f::FromColumnMajor(values));
}


>>>>>>> 0ac59861
// Called by Rocket when it wants to render geometry that it does not wish to optimise.
void ShellRenderInterfaceOpenGL::RenderGeometry(Rocket::Core::Vertex* vertices, int ROCKET_UNUSED_PARAMETER(num_vertices), int* indices, int num_indices, const Rocket::Core::TextureHandle texture, const Rocket::Core::Vector2f& translation)
{
	ROCKET_UNUSED(num_vertices);
	
	glPushMatrix();
	glTranslatef(translation.x, translation.y, 0);

	glVertexPointer(2, GL_FLOAT, sizeof(Rocket::Core::Vertex), &vertices[0].position);
	glEnableClientState(GL_COLOR_ARRAY);
	glColorPointer(4, GL_UNSIGNED_BYTE, sizeof(Rocket::Core::Vertex), &vertices[0].colour);

	if (!texture)
	{
		glDisable(GL_TEXTURE_2D);
		glDisableClientState(GL_TEXTURE_COORD_ARRAY);
	}
	else
	{
		glEnable(GL_TEXTURE_2D);
		glBindTexture(GL_TEXTURE_2D, (GLuint) texture);
		glEnableClientState(GL_TEXTURE_COORD_ARRAY);
		glTexCoordPointer(2, GL_FLOAT, sizeof(Rocket::Core::Vertex), &vertices[0].tex_coord);
	}

	glDrawElements(GL_TRIANGLES, num_indices, GL_UNSIGNED_INT, indices);

	glPopMatrix();
}

// Called by Rocket when it wants to compile geometry it believes will be static for the forseeable future.		
Rocket::Core::CompiledGeometryHandle ShellRenderInterfaceOpenGL::CompileGeometry(Rocket::Core::Vertex* ROCKET_UNUSED_PARAMETER(vertices), int ROCKET_UNUSED_PARAMETER(num_vertices), int* ROCKET_UNUSED_PARAMETER(indices), int ROCKET_UNUSED_PARAMETER(num_indices), const Rocket::Core::TextureHandle ROCKET_UNUSED_PARAMETER(texture))
{
	ROCKET_UNUSED(vertices);
	ROCKET_UNUSED(num_vertices);
	ROCKET_UNUSED(indices);
	ROCKET_UNUSED(num_indices);
	ROCKET_UNUSED(texture);

	return (Rocket::Core::CompiledGeometryHandle) NULL;
}

// Called by Rocket when it wants to render application-compiled geometry.		
void ShellRenderInterfaceOpenGL::RenderCompiledGeometry(Rocket::Core::CompiledGeometryHandle ROCKET_UNUSED_PARAMETER(geometry), const Rocket::Core::Vector2f& ROCKET_UNUSED_PARAMETER(translation))
{
	ROCKET_UNUSED(geometry);
	ROCKET_UNUSED(translation);
}

// Called by Rocket when it wants to release application-compiled geometry.		
void ShellRenderInterfaceOpenGL::ReleaseCompiledGeometry(Rocket::Core::CompiledGeometryHandle ROCKET_UNUSED_PARAMETER(geometry))
{
	ROCKET_UNUSED(geometry);
}

// Called by Rocket when it wants to enable or disable scissoring to clip content.		
void ShellRenderInterfaceOpenGL::EnableScissorRegion(bool enable)
{
	if (enable) {
		if (m_transforms <= 0) {
			glEnable(GL_SCISSOR_TEST);
			glDisable(GL_STENCIL_TEST);
		} else {
			glDisable(GL_SCISSOR_TEST);
			glEnable(GL_STENCIL_TEST);
		}
	} else {
		glDisable(GL_SCISSOR_TEST);
		glDisable(GL_STENCIL_TEST);
	}
}

// Called by Rocket when it wants to change the scissor region.		
void ShellRenderInterfaceOpenGL::SetScissorRegion(int x, int y, int width, int height)
{
	if (m_transforms <= 0) {
		glScissor(x, m_height - (y + height), width, height);
	} else {
		// clear the stencil buffer
		glStencilMask(-1);
		glClear(GL_STENCIL_BUFFER_BIT);

		// fill the stencil buffer
		glColorMask(GL_FALSE, GL_FALSE, GL_FALSE, GL_FALSE);
		glDepthMask(GL_FALSE);
		glStencilFunc(GL_NEVER, 1, -1);
		glStencilOp(GL_REPLACE, GL_KEEP, GL_KEEP);
		// draw transformed quad
		GLfloat vertices[] = {
			x, y, 0,
			x, y + height, 0,
			x + width, y + height, 0,
			x + width, y, 0
		};
		glDisableClientState(GL_COLOR_ARRAY);
		glVertexPointer(3, GL_FLOAT, 0, vertices);
		GLushort indices[] = { 1, 2, 0, 3 };
		glDrawElements(GL_TRIANGLE_STRIP, 4, GL_UNSIGNED_SHORT, indices);
		glEnableClientState(GL_COLOR_ARRAY);
	
		// prepare for drawing the real thing
		glColorMask(GL_TRUE, GL_TRUE, GL_TRUE, GL_TRUE);
		glDepthMask(GL_TRUE);
		glStencilMask(0);
		glStencilFunc(GL_EQUAL, 1, -1);
	}
}

// Set to byte packing, or the compiler will expand our struct, which means it won't read correctly from file
#pragma pack(1) 
struct TGAHeader 
{
	char  idLength;
	char  colourMapType;
	char  dataType;
	short int colourMapOrigin;
	short int colourMapLength;
	char  colourMapDepth;
	short int xOrigin;
	short int yOrigin;
	short int width;
	short int height;
	char  bitsPerPixel;
	char  imageDescriptor;
};
// Restore packing
#pragma pack()

// Called by Rocket when a texture is required by the library.		
bool ShellRenderInterfaceOpenGL::LoadTexture(Rocket::Core::TextureHandle& texture_handle, Rocket::Core::Vector2i& texture_dimensions, const Rocket::Core::String& source)
{
	Rocket::Core::FileInterface* file_interface = Rocket::Core::GetFileInterface();
	Rocket::Core::FileHandle file_handle = file_interface->Open(source);
	if (!file_handle)
	{
		return false;
	}
	
	file_interface->Seek(file_handle, 0, SEEK_END);
	size_t buffer_size = file_interface->Tell(file_handle);
	file_interface->Seek(file_handle, 0, SEEK_SET);
	
	ROCKET_ASSERTMSG(buffer_size > sizeof(TGAHeader), "Texture file size is smaller than TGAHeader, file must be corrupt or otherwise invalid");
	if(buffer_size <= sizeof(TGAHeader))
	{
		file_interface->Close(file_handle);
		return false;
	}

	char* buffer = new char[buffer_size];
	file_interface->Read(buffer, buffer_size, file_handle);
	file_interface->Close(file_handle);

	TGAHeader header;
	memcpy(&header, buffer, sizeof(TGAHeader));
	
	int color_mode = header.bitsPerPixel / 8;
	int image_size = header.width * header.height * 4; // We always make 32bit textures 
	
	if (header.dataType != 2)
	{
		Rocket::Core::Log::Message(Rocket::Core::Log::LT_ERROR, "Only 24/32bit uncompressed TGAs are supported.");
		return false;
	}
	
	// Ensure we have at least 3 colors
	if (color_mode < 3)
	{
		Rocket::Core::Log::Message(Rocket::Core::Log::LT_ERROR, "Only 24 and 32bit textures are supported");
		return false;
	}
	
	const char* image_src = buffer + sizeof(TGAHeader);
	unsigned char* image_dest = new unsigned char[image_size];
	
	// Targa is BGR, swap to RGB and flip Y axis
	for (long y = 0; y < header.height; y++)
	{
		long read_index = y * header.width * color_mode;
		long write_index = ((header.imageDescriptor & 32) != 0) ? read_index : (header.height - y - 1) * header.width * color_mode;
		for (long x = 0; x < header.width; x++)
		{
			image_dest[write_index] = image_src[read_index+2];
			image_dest[write_index+1] = image_src[read_index+1];
			image_dest[write_index+2] = image_src[read_index];
			if (color_mode == 4)
				image_dest[write_index+3] = image_src[read_index+3];
			else
				image_dest[write_index+3] = 255;
			
			write_index += 4;
			read_index += color_mode;
		}
	}

	texture_dimensions.x = header.width;
	texture_dimensions.y = header.height;
	
	bool success = GenerateTexture(texture_handle, image_dest, texture_dimensions);
	
	delete [] image_dest;
	delete [] buffer;
	
	return success;
}

// Called by Rocket when a texture is required to be built from an internally-generated sequence of pixels.
bool ShellRenderInterfaceOpenGL::GenerateTexture(Rocket::Core::TextureHandle& texture_handle, const Rocket::Core::byte* source, const Rocket::Core::Vector2i& source_dimensions)
{
	GLuint texture_id = 0;
	glGenTextures(1, &texture_id);
	if (texture_id == 0)
	{
		printf("Failed to generate textures\n");
		return false;
	}

	glBindTexture(GL_TEXTURE_2D, texture_id);

	glTexImage2D(GL_TEXTURE_2D, 0, GL_RGBA8, source_dimensions.x, source_dimensions.y, 0, GL_RGBA, GL_UNSIGNED_BYTE, source);
	glTexParameteri(GL_TEXTURE_2D, GL_TEXTURE_MIN_FILTER, GL_LINEAR);
	glTexParameteri(GL_TEXTURE_2D, GL_TEXTURE_MAG_FILTER, GL_LINEAR);

	glTexParameteri(GL_TEXTURE_2D, GL_TEXTURE_WRAP_S, GL_CLAMP_TO_EDGE);
	glTexParameteri(GL_TEXTURE_2D, GL_TEXTURE_WRAP_T, GL_CLAMP_TO_EDGE);

	texture_handle = (Rocket::Core::TextureHandle) texture_id;

	return true;
}

// Called by Rocket when a loaded texture is no longer required.		
void ShellRenderInterfaceOpenGL::ReleaseTexture(Rocket::Core::TextureHandle texture_handle)
{
	glDeleteTextures(1, (GLuint*) &texture_handle);
}

// Called by Rocket when it wants to set the current transform matrix to a new matrix.
void ShellRenderInterfaceOpenGL::PushTransform(const Rocket::Core::RowMajorMatrix4f& transform)
{
	glPushMatrix();
	glLoadMatrixf(transform.Transpose());
	++m_transforms;
}
void ShellRenderInterfaceOpenGL::PushTransform(const Rocket::Core::ColumnMajorMatrix4f& transform)
{
	glPushMatrix();
	glLoadMatrixf(transform);
	++m_transforms;
}

// Called by Rocket when it wants to revert the latest transform change.
void ShellRenderInterfaceOpenGL::PopTransform(const Rocket::Core::Matrix4f& transform)
{
	glPopMatrix();
	--m_transforms;
}<|MERGE_RESOLUTION|>--- conflicted
+++ resolved
@@ -38,28 +38,6 @@
 	m_height = 0;
 }
 
-<<<<<<< HEAD
-=======
-void ShellRenderInterfaceOpenGL::SetViewport(int width, int height)
-{
-    m_width = width;
-    m_height = height;
-    m_transforms = 0;
-}
-
-void ShellRenderInterfaceOpenGL::QueryProjectionView(Rocket::Core::Context& context)
-{
-	float values[16];
-
-	glGetFloatv(GL_PROJECTION_MATRIX, values);
-	context.ProcessProjectionChange(Rocket::Core::Matrix4f::FromColumnMajor(values));
-
-	glGetFloatv(GL_MODELVIEW_MATRIX, values);
-	context.ProcessViewChange(Rocket::Core::Matrix4f::FromColumnMajor(values));
-}
-
-
->>>>>>> 0ac59861
 // Called by Rocket when it wants to render geometry that it does not wish to optimise.
 void ShellRenderInterfaceOpenGL::RenderGeometry(Rocket::Core::Vertex* vertices, int ROCKET_UNUSED_PARAMETER(num_vertices), int* indices, int num_indices, const Rocket::Core::TextureHandle texture, const Rocket::Core::Vector2f& translation)
 {
