/*
 * This source file is part of RmlUi, the HTML/CSS Interface Middleware
 *
 * For the latest information, see http://github.com/mikke89/RmlUi
 *
 * Copyright (c) 2008-2010 CodePoint Ltd, Shift Technology Ltd
 * Copyright (c) 2019 The RmlUi Team, and contributors
 *
 * Permission is hereby granted, free of charge, to any person obtaining a copy
 * of this software and associated documentation files (the "Software"), to deal
 * in the Software without restriction, including without limitation the rights
 * to use, copy, modify, merge, publish, distribute, sublicense, and/or sell
 * copies of the Software, and to permit persons to whom the Software is
 * furnished to do so, subject to the following conditions:
 *
 * The above copyright notice and this permission notice shall be included in
 * all copies or substantial portions of the Software.
 * 
 * THE SOFTWARE IS PROVIDED "AS IS", WITHOUT WARRANTY OF ANY KIND, EXPRESS OR
 * IMPLIED, INCLUDING BUT NOT LIMITED TO THE WARRANTIES OF MERCHANTABILITY,
 * FITNESS FOR A PARTICULAR PURPOSE AND NONINFRINGEMENT. IN NO EVENT SHALL THE
 * AUTHORS OR COPYRIGHT HOLDERS BE LIABLE FOR ANY CLAIM, DAMAGES OR OTHER
 * LIABILITY, WHETHER IN AN ACTION OF CONTRACT, TORT OR OTHERWISE, ARISING FROM,
 * OUT OF OR IN CONNECTION WITH THE SOFTWARE OR THE USE OR OTHER DEALINGS IN
 * THE SOFTWARE.
 *
 */

#include "WidgetTextInput.h"
#include "ElementTextSelection.h"
<<<<<<< HEAD
#include "../../Include/Rocket/Core.h"
#include "../../Include/Rocket/Controls/ElementFormControl.h"
#include "../../Include/Rocket/Core/SystemInterface.h"
=======
#include "../../Include/RmlUi/Core.h"
#include "../../Include/RmlUi/Controls/ElementFormControl.h"
#include "../../Include/RmlUi/Controls/Clipboard.h"
#include "../../Include/RmlUi/Core/SystemInterface.h"
>>>>>>> 4f13806c
#include "../Core/Clock.h"

namespace Rml {
namespace Controls {

static const float CURSOR_BLINK_TIME = 0.7f;

WidgetTextInput::WidgetTextInput(ElementFormControl* _parent) : internal_dimensions(0, 0), scroll_offset(0, 0), selection_geometry(_parent), cursor_position(0, 0), cursor_size(0, 0), cursor_geometry(_parent)
{
	keyboard_showed = false;
	
	parent = _parent;
<<<<<<< HEAD
	parent->SetProperty(Core::PropertyId::WhiteSpace, Core::Property(Core::Style::WhiteSpace::Pre));
	parent->SetProperty(Core::PropertyId::OverflowX, Core::Property(Core::Style::Overflow::Hidden));
	parent->SetProperty(Core::PropertyId::OverflowY, Core::Property(Core::Style::Overflow::Hidden));
	parent->SetProperty(Core::PropertyId::Drag, Core::Property(Core::Style::Drag::Drag));
	parent->SetClientArea(Rocket::Core::Box::CONTENT);
=======
	parent->SetProperty("white-space", "pre");
	parent->SetProperty("overflow", "hidden");
	parent->SetProperty("drag", "drag");
	parent->SetClientArea(Rml::Core::Box::CONTENT);
>>>>>>> 4f13806c

	parent->AddEventListener(Core::EventId::Keydown, this, true);
	parent->AddEventListener(Core::EventId::Textinput, this, true);
	parent->AddEventListener(Core::EventId::Focus, this, true);
	parent->AddEventListener(Core::EventId::Blur, this, true);
	parent->AddEventListener(Core::EventId::Mousedown, this, true);
	parent->AddEventListener(Core::EventId::Drag, this, true);

	text_element = dynamic_cast< Core::ElementText* >(Core::Factory::InstanceElement(parent, "#text", "#text", Rml::Core::XMLAttributes()));
	selected_text_element = dynamic_cast< Core::ElementText* >(Core::Factory::InstanceElement(parent, "#text", "#text", Rml::Core::XMLAttributes()));
	if (text_element != NULL)
	{
		text_element->SuppressAutoLayout();
		parent->AppendChild(text_element, false);
		text_element->RemoveReference();

		selected_text_element->SuppressAutoLayout();
		parent->AppendChild(selected_text_element, false);
		selected_text_element->RemoveReference();
	}

	// Create the dummy selection element.
	selection_element = Core::Factory::InstanceElement(parent, "#selection", "selection", Rml::Core::XMLAttributes());
	ElementTextSelection* text_selection_element = dynamic_cast< ElementTextSelection* >(selection_element);
	if (text_selection_element != NULL)
	{
		text_selection_element->SetWidget(this);
		parent->AppendChild(text_selection_element, false);
		text_selection_element->RemoveReference();
	}

	edit_index = 0;
	absolute_cursor_index = 0;
	cursor_line_index = 0;
	cursor_character_index = 0;

	ideal_cursor_position = 0;

	max_length = -1;

	selection_anchor_index = 0;
	selection_begin_index = 0;
	selection_length = 0;

	last_update_time = 0;

	ShowCursor(false);
}

WidgetTextInput::~WidgetTextInput()
{
	parent->RemoveEventListener(Core::EventId::Keydown, this, true);
	parent->RemoveEventListener(Core::EventId::Textinput, this, true);
	parent->RemoveEventListener(Core::EventId::Focus, this, true);
	parent->RemoveEventListener(Core::EventId::Blur, this, true);
	parent->RemoveEventListener(Core::EventId::Mousedown, this, true);
	parent->RemoveEventListener(Core::EventId::Drag, this, true);

	// Remove all the children added by the text widget.
	parent->RemoveChild(text_element);
	parent->RemoveChild(selected_text_element);
	parent->RemoveChild(selection_element);
}

// Sets the value of the text field.
void WidgetTextInput::SetValue(const Core::String& value)
{
	text_element->SetText(Core::ToWideString(value));
	FormatElement();

	UpdateRelativeCursor();
}

// Sets the maximum length (in characters) of this text field.
void WidgetTextInput::SetMaxLength(int _max_length)
{
	if (max_length != _max_length)
	{
		max_length = _max_length;
		if (max_length >= 0)
		{
<<<<<<< HEAD
			Core::WString value = Core::ToWideString( GetElement()->GetAttribute< Rocket::Core::String >("value", "") );
			if ((int) value.size() > max_length)
			{
				Rocket::Core::String new_value;
				new_value = Core::ToUTF8(Core::WString(value.c_str(), value.c_str() + max_length));
=======
			const Core::WString& value = GetElement()->GetAttribute< Rml::Core::String >("value", "");
			if ((int) value.Length() > max_length)
			{
				Rml::Core::String new_value;
				Core::WString(value.CString(), value.CString() + max_length).ToUTF8(new_value);
>>>>>>> 4f13806c

				GetElement()->SetAttribute("value", new_value);
			}
		}
	}
}

// Returns the maximum length (in characters) of this text field.
int WidgetTextInput::GetMaxLength() const
{
	return max_length;
}

// Update the colours of the selected text.
void WidgetTextInput::UpdateSelectionColours()
{
	// Determine what the colour of the selected text is. If our 'selection' element has the 'color'
	// attribute set, then use that. Otherwise, use the inverse of our own text colour.
	Rml::Core::Colourb colour;
	const Rml::Core::Property* colour_property = selection_element->GetLocalProperty("color");
	if (colour_property != NULL)
		colour = colour_property->Get< Rml::Core::Colourb >();
	else
	{
<<<<<<< HEAD
		colour = parent->GetComputedValues().color;
=======
		colour = parent->GetProperty< Rml::Core::Colourb >("color");
>>>>>>> 4f13806c
		colour.red = 255 - colour.red;
		colour.green = 255 - colour.green;
		colour.blue = 255 - colour.blue;
	}

	// Set the computed text colour on the element holding the selected text.
<<<<<<< HEAD
	selected_text_element->SetProperty(Core::PropertyId::Color, Rocket::Core::Property(colour, Rocket::Core::Property::COLOUR));
=======
	selected_text_element->SetProperty("color", Rml::Core::Property(colour, Rml::Core::Property::COLOUR));
>>>>>>> 4f13806c

	// If the 'background-color' property has been set on the 'selection' element, use that as the
	// background colour for the selected text. Otherwise, use the inverse of the selected text
	// colour.
	colour_property = selection_element->GetLocalProperty("background-color");
	if (colour_property != NULL)
		selection_colour = colour_property->Get< Rml::Core::Colourb >();
	else
		selection_colour = Rml::Core::Colourb(255 - colour.red, 255 - colour.green, 255 - colour.blue, colour.alpha);
}

// Updates the cursor, if necessary.
void WidgetTextInput::OnUpdate()
{
	if (cursor_timer > 0)
	{
		double current_time = Core::Clock::GetElapsedTime();
		cursor_timer -= float(current_time - last_update_time);
		last_update_time = current_time;

		while (cursor_timer <= 0)
		{
			cursor_timer += CURSOR_BLINK_TIME;
			cursor_visible = !cursor_visible;
		}
	}
}

void WidgetTextInput::OnResize()
{
	GenerateCursor();

	Rocket::Core::Vector2f text_position = parent->GetBox().GetPosition(Core::Box::CONTENT);
	text_element->SetOffset(text_position, parent);
	selected_text_element->SetOffset(text_position, parent);

	Rocket::Core::Vector2f new_internal_dimensions = parent->GetBox().GetSize(Core::Box::CONTENT);
	if (new_internal_dimensions != internal_dimensions)
	{
		internal_dimensions = new_internal_dimensions;

		FormatElement();
		UpdateCursorPosition();
	}
}

// Renders the cursor, if it is visible.
void WidgetTextInput::OnRender()
{
	Core::ElementUtilities::SetClippingRegion(text_element);

	Rml::Core::Vector2f text_translation = parent->GetAbsoluteOffset() - Rml::Core::Vector2f(parent->GetScrollLeft(), parent->GetScrollTop());
	selection_geometry.Render(text_translation);

	if (cursor_visible &&
		!parent->IsDisabled())
	{
		cursor_geometry.Render(text_translation + cursor_position);
	}
}

// Formats the widget's internal content.
void WidgetTextInput::OnLayout()
{
	FormatElement();
	parent->SetScrollLeft(scroll_offset.x);
	parent->SetScrollTop(scroll_offset.y);
}

// Returns the input element's underlying text element.
Core::ElementText* WidgetTextInput::GetTextElement()
{
	return text_element;
}

// Returns the input element's maximum allowed text dimensions.
const Rml::Core::Vector2f& WidgetTextInput::GetTextDimensions() const
{
	return internal_dimensions;
}

// Gets the parent element containing the widget.
Core::Element* WidgetTextInput::GetElement()
{
	return parent;
}

// Dispatches a change event to the widget's element.
void WidgetTextInput::DispatchChangeEvent(bool linebreak)
{
<<<<<<< HEAD
	Rocket::Core::Dictionary parameters;
	parameters["value"] = GetElement()->GetAttribute< Rocket::Core::String >("value", "");
	parameters["linebreak"] = Core::Variant(linebreak);
	GetElement()->DispatchEvent(Core::EventId::Change, parameters);
=======
	Rml::Core::Dictionary parameters;
	parameters.Set("value", GetElement()->GetAttribute< Rml::Core::String >("value", ""));
	parameters.Set("linebreak", linebreak);
	GetElement()->DispatchEvent("change", parameters);
>>>>>>> 4f13806c
}

// Processes the "keydown" and "textinput" event to write to the input field, and the "focus" and "blur" to set
// the state of the cursor.
void WidgetTextInput::ProcessEvent(Core::Event& event)
{
<<<<<<< HEAD
	if (parent->IsDisabled())
		return;

	using Rocket::Core::EventId;
=======
	if (event == "resize")
	{
		GenerateCursor();

		Rml::Core::Vector2f text_position = parent->GetBox().GetPosition(Core::Box::CONTENT);
		text_element->SetOffset(text_position, parent);
		selected_text_element->SetOffset(text_position, parent);

		Rml::Core::Vector2f new_internal_dimensions = parent->GetBox().GetSize(Core::Box::CONTENT);
		if (new_internal_dimensions != internal_dimensions)
		{
			internal_dimensions = new_internal_dimensions;
>>>>>>> 4f13806c

	switch (event.GetId())
	{
	case EventId::Keydown:
	{
		Core::Input::KeyIdentifier key_identifier = (Core::Input::KeyIdentifier) event.GetParameter< int >("key_identifier", 0);
		bool numlock = event.GetParameter< int >("num_lock_key", 0) > 0;
		bool shift = event.GetParameter< int >("shift_key", 0) > 0;
		bool ctrl = event.GetParameter< int >("ctrl_key", 0) > 0;

		switch (key_identifier)
		{
		case Core::Input::KI_NUMPAD4:	if (numlock) break;
		case Core::Input::KI_LEFT:		MoveCursorHorizontal(-1, shift); break;

		case Core::Input::KI_NUMPAD6:	if (numlock) break;
		case Core::Input::KI_RIGHT:		MoveCursorHorizontal(1, shift); break;

		case Core::Input::KI_NUMPAD8:	if (numlock) break;
		case Core::Input::KI_UP:		MoveCursorVertical(-1, shift); break;

		case Core::Input::KI_NUMPAD2:	if (numlock) break;
		case Core::Input::KI_DOWN:		MoveCursorVertical(1, shift); break;

		case Core::Input::KI_NUMPAD7:	if (numlock) break;
		case Core::Input::KI_HOME:		MoveCursorHorizontal(-cursor_character_index, shift); break;

		case Core::Input::KI_NUMPAD1:	if (numlock) break;
		case Core::Input::KI_END:		MoveCursorHorizontal(lines[cursor_line_index].content_length - cursor_character_index, shift); break;

		case Core::Input::KI_BACK:
		{
			if (DeleteCharacter(true))
			{
				FormatElement();
				UpdateRelativeCursor();
			}

			ShowCursor(true);
		}
		break;

		case Core::Input::KI_DECIMAL:	if (numlock) break;
		case Core::Input::KI_DELETE:
		{
			if (DeleteCharacter(false))
			{
				FormatElement();
				UpdateRelativeCursor();
			}

			ShowCursor(true);
		}
		break;

		case Core::Input::KI_NUMPADENTER:
		case Core::Input::KI_RETURN:
		{
			LineBreak();
		}
		break;

		case Core::Input::KI_C:
		{
			if (ctrl)
				CopySelection();
		}
		break;

		case Core::Input::KI_X:
		{
			if (ctrl)
			{
				CopySelection();
				DeleteSelection();
			}
		}
		break;

		case Core::Input::KI_V:
		{
			if (ctrl)
			{
<<<<<<< HEAD
				Core::WString clipboard_text;
				Core::GetSystemInterface()->GetClipboardText(clipboard_text);
=======
                if (ctrl)
                {
    				const Core::WString clipboard_content = Clipboard::Get();
    				for (size_t i = 0; i < clipboard_content.Length(); ++i)
    				{
    					if (max_length > 0 &&
    						(int) Core::WString(GetElement()->GetAttribute< Rml::Core::String >("value", "")).Length() > max_length)
    						break;

    					AddCharacter(clipboard_content[i]);
    				}
                }
			}
			break;
>>>>>>> 4f13806c

				for (size_t i = 0; i < clipboard_text.size(); ++i)
				{
					if (max_length > 0 &&
						(int)Core::ToWideString(GetElement()->GetAttribute< Rocket::Core::String >("value", "")).size() > max_length)
						break;

					AddCharacter(clipboard_text[i]);
				}
			}
		}
		break;

		// Ignore tabs so input fields can be navigated through with keys.
		case Core::Input::KI_TAB:
			return;

		default:
		break;
		}

		event.StopPropagation();
	}
	break;

	case EventId::Textinput:
	{
		// Only process the text if no modifier keys are pressed.
		if (event.GetParameter< int >("ctrl_key", 0) == 0 &&
			event.GetParameter< int >("alt_key", 0) == 0 &&
			event.GetParameter< int >("meta_key", 0) == 0)
		{
<<<<<<< HEAD
			Rocket::Core::word character = event.GetParameter< Rocket::Core::word >("data", 0);
			if (max_length < 0 || (int)Core::String(GetElement()->GetAttribute< Rocket::Core::String >("value", "")).size() < max_length)
=======
			Rml::Core::word character = event.GetParameter< Rml::Core::word >("data", 0);
			if (max_length < 0 || (int) Core::String(GetElement()->GetAttribute< Rml::Core::String >("value", "")).Length() < max_length)
>>>>>>> 4f13806c
				AddCharacter(character);
		}

		ShowCursor(true);
		event.StopPropagation();
	}
	break;
	case EventId::Focus:
	{
		if (event.GetTargetElement() == parent)
		{
			UpdateSelection(false);
			ShowCursor(true, false);
		}
	}
	break;
	case EventId::Blur:
	{
		if (event.GetTargetElement() == parent)
		{
			ClearSelection();
			ShowCursor(false, false);
		}
	}
	break;
	case EventId::Mousedown:
	case EventId::Drag:
	{
<<<<<<< HEAD
		if (event.GetTargetElement() == parent)
		{
			Core::Vector2f mouse_position = Core::Vector2f(event.GetParameter< float >("mouse_x", 0), event.GetParameter< float >("mouse_y", 0));
			mouse_position -= text_element->GetAbsoluteOffset();
=======
		Rml::Core::Vector2f mouse_position = Rml::Core::Vector2f((float) event.GetParameter< int >("mouse_x", 0),
																 (float) event.GetParameter< int >("mouse_y", 0));
		mouse_position -= text_element->GetAbsoluteOffset();
>>>>>>> 4f13806c

			cursor_line_index = CalculateLineIndex(mouse_position.y);
			cursor_character_index = CalculateCharacterIndex(cursor_line_index, mouse_position.x);

			UpdateAbsoluteCursor();
			UpdateCursorPosition();
			ideal_cursor_position = cursor_position.x;

			UpdateSelection(event == Core::EventId::Drag || event.GetParameter< int >("shift_key", 0) > 0);

			ShowCursor(true);
		}
	}
	break;

	default:
		break;
	}

}

// Adds a new character to the string at the cursor position.
bool WidgetTextInput::AddCharacter(Rml::Core::word character)
{
	if (!IsCharacterValid(character))
		return false;

	if (selection_length > 0)
		DeleteSelection();

<<<<<<< HEAD
	Core::WString value = Core::ToWideString(GetElement()->GetAttribute< Rocket::Core::String >("value", ""));
	value.insert(GetCursorIndex(), 1, character);

	edit_index += 1;

	Rocket::Core::String utf8_value = Core::ToUTF8(value);
=======
	Core::WString value = GetElement()->GetAttribute< Rml::Core::String >("value", "");
	value.Insert(GetCursorIndex(), Core::WString(1, character), 1);

	edit_index += 1;

	Rml::Core::String utf8_value;
	value.ToUTF8(utf8_value);
>>>>>>> 4f13806c
	GetElement()->SetAttribute("value", utf8_value);
	DispatchChangeEvent();

	UpdateSelection(false);

	return true;
}

// Deletes a character from the string.
bool WidgetTextInput::DeleteCharacter(bool back)
{
	// First, check if we have anything selected; if so, delete that first before we start delete
	// individual characters.
	if (selection_length > 0)
	{
		DeleteSelection();
		DispatchChangeEvent();

		UpdateSelection(false);

		return true;
	}

<<<<<<< HEAD
	Core::WString value = Core::ToWideString(GetElement()->GetAttribute< Rocket::Core::String >("value", ""));
=======
	Core::WString value = GetElement()->GetAttribute< Rml::Core::String >("value", "");
>>>>>>> 4f13806c

	if (back)
	{
		if (GetCursorIndex() == 0)
			return false;

		value.erase(GetCursorIndex() - 1, 1);
		edit_index -= 1;
	}
	else
	{
		if (GetCursorIndex() == (int) value.size())
			return false;

		value.erase(GetCursorIndex(), 1);
	}

<<<<<<< HEAD
	Rocket::Core::String utf8_value = Core::ToUTF8(value);
=======
	Rml::Core::String utf8_value;
	value.ToUTF8(utf8_value);
>>>>>>> 4f13806c
	GetElement()->SetAttribute("value", utf8_value);
	DispatchChangeEvent();

	UpdateSelection(false);

	return true;
}

// Copies the selection (if any) to the clipboard.
void WidgetTextInput::CopySelection()
{
<<<<<<< HEAD
	const Core::String& value = GetElement()->GetAttribute< Rocket::Core::String >("value", "");
	const Core::WString snippet = Core::ToWideString(value.substr(selection_begin_index, selection_length));
	Core::GetSystemInterface()->SetClipboardText(snippet);
=======
	const Core::String& value = GetElement()->GetAttribute< Rml::Core::String >("value", "");
	Clipboard::Set(Core::String(value.Substring(selection_begin_index, selection_length)));
>>>>>>> 4f13806c
}

// Returns the absolute index of the cursor.
int WidgetTextInput::GetCursorIndex() const
{
	return edit_index;
}

// Moves the cursor along the current line.
void WidgetTextInput::MoveCursorHorizontal(int distance, bool select)
{
	absolute_cursor_index += distance;
	absolute_cursor_index = Rml::Core::Math::Max(0, absolute_cursor_index);

	UpdateRelativeCursor();
	ideal_cursor_position = cursor_position.x;

	UpdateSelection(select);

	ShowCursor(true);
}

// Moves the cursor up and down the text field.
void WidgetTextInput::MoveCursorVertical(int distance, bool select)
{
	bool update_ideal_cursor_position = false;
	cursor_line_index += distance;

	if (cursor_line_index < 0)
	{
		cursor_line_index = 0;
		cursor_character_index = 0;

		update_ideal_cursor_position = true;
	}
	else if (cursor_line_index >= (int) lines.size())
	{
		cursor_line_index = (int) lines.size() - 1;
		cursor_character_index = (int) lines[cursor_line_index].content_length;

		update_ideal_cursor_position = true;
	}
	else
		cursor_character_index = CalculateCharacterIndex(cursor_line_index, ideal_cursor_position);

	UpdateAbsoluteCursor();
	UpdateCursorPosition();

	if (update_ideal_cursor_position)
		ideal_cursor_position = cursor_position.x;

	UpdateSelection(select);

	ShowCursor(true);
}

// Updates the absolute cursor index from the relative cursor indices.
void WidgetTextInput::UpdateAbsoluteCursor()
{
	RMLUI_ASSERT(cursor_line_index < (int) lines.size())

	absolute_cursor_index = cursor_character_index;
	edit_index = cursor_character_index;

	for (int i = 0; i < cursor_line_index; i++)
	{
		absolute_cursor_index += (int)lines[i].content.size();
		edit_index += (int)lines[i].content.size() + lines[i].extra_characters;
	}
}

// Updates the relative cursor indices from the absolute cursor index.
void WidgetTextInput::UpdateRelativeCursor()
{
	int num_characters = 0;
	edit_index = absolute_cursor_index;

	for (size_t i = 0; i < lines.size(); i++)
	{
		if (num_characters + lines[i].content_length >= absolute_cursor_index)
		{
			cursor_line_index = (int) i;
			cursor_character_index = absolute_cursor_index - num_characters;

			UpdateCursorPosition();

			return;
		}

		num_characters += (int) lines[i].content.size();
		edit_index += lines[i].extra_characters;
	}

	// We shouldn't ever get here; this means we actually couldn't find where the absolute cursor said it was. So we'll
	// just set the relative cursors to the very end of the text field, and update the absolute cursor to point here.
	cursor_line_index = (int) lines.size() - 1;
	cursor_character_index = lines[cursor_line_index].content_length;
	absolute_cursor_index = num_characters;
	edit_index = num_characters;

	UpdateCursorPosition();
}

// Calculates the line index under a specific vertical position.
int WidgetTextInput::CalculateLineIndex(float position)
{
<<<<<<< HEAD
	float line_height = parent->GetLineHeight();
	int line_index = Rocket::Core::Math::RealToInteger(position / line_height);
	return Rocket::Core::Math::Clamp(line_index, 0, (int) (lines.size() - 1));
=======
	float line_height = (float) Core::ElementUtilities::GetLineHeight(parent);
	int line_index = Rml::Core::Math::RealToInteger(position / line_height);
	return Rml::Core::Math::Clamp(line_index, 0, (int) (lines.size() - 1));
>>>>>>> 4f13806c
}

// Calculates the character index along a line under a specific horizontal position.
int WidgetTextInput::CalculateCharacterIndex(int line_index, float position)
{
	int character_index = 0;
	float line_width = 0;

	while (character_index < lines[line_index].content_length)
	{
		float next_line_width = (float) Core::ElementUtilities::GetStringWidth(text_element, lines[line_index].content.substr(0, character_index));
		if (next_line_width > position)
		{
			if (position - line_width < next_line_width - position)
				return Rml::Core::Math::Max(0, character_index - 1);
			else
				return character_index;
		}

		line_width = next_line_width;
		character_index++;
	}

	return character_index;
}

// Shows or hides the cursor.
void WidgetTextInput::ShowCursor(bool show, bool move_to_cursor)
{
	if (show)
	{
		cursor_visible = true;
		SetKeyboardActive(true);
		keyboard_showed = true;
		
		cursor_timer = CURSOR_BLINK_TIME;
		last_update_time = Core::GetSystemInterface()->GetElapsedTime();

		// Shift the cursor into view.
		if (move_to_cursor)
		{
			float minimum_scroll_top = (cursor_position.y + cursor_size.y) - parent->GetClientHeight();
			if (parent->GetScrollTop() < minimum_scroll_top)
				parent->SetScrollTop(minimum_scroll_top);
			else if (parent->GetScrollTop() > cursor_position.y)
				parent->SetScrollTop(cursor_position.y);

			float minimum_scroll_left = (cursor_position.x + cursor_size.x) - parent->GetClientWidth();
			if (parent->GetScrollLeft() < minimum_scroll_left)
				parent->SetScrollLeft(minimum_scroll_left);
			else if (parent->GetScrollLeft() > cursor_position.x)
				parent->SetScrollLeft(cursor_position.x);

			scroll_offset.x = parent->GetScrollLeft();
			scroll_offset.y = parent->GetScrollTop();
		}
	}
	else
	{
		cursor_visible = false;
		cursor_timer = -1;
		last_update_time = 0;
		if (keyboard_showed)
		{
			SetKeyboardActive(false);
			keyboard_showed = false;
		}
	}
}

// Formats the element, laying out the text and inserting scrollbars as appropriate.
void WidgetTextInput::FormatElement()
{
	using namespace Core::Style;
	Core::ElementScroll* scroll = parent->GetElementScroll();
	float width = parent->GetBox().GetSize(Core::Box::PADDING).x;

	Overflow x_overflow_property = parent->GetComputedValues().overflow_x;
	Overflow y_overflow_property = parent->GetComputedValues().overflow_y;

	if (x_overflow_property == Overflow::Scroll)
		scroll->EnableScrollbar(Core::ElementScroll::HORIZONTAL, width);
	else
		scroll->DisableScrollbar(Core::ElementScroll::HORIZONTAL);

	if (y_overflow_property == Overflow::Scroll)
		scroll->EnableScrollbar(Core::ElementScroll::VERTICAL, width);
	else
		scroll->DisableScrollbar(Core::ElementScroll::VERTICAL);

	// Format the text and determine its total area.
	Rml::Core::Vector2f content_area = FormatText();

	// If we're set to automatically generate horizontal scrollbars, check for that now.
	if (x_overflow_property == Overflow::Auto)
	{
		if (parent->GetClientWidth() < content_area.x)
			scroll->EnableScrollbar(Core::ElementScroll::HORIZONTAL, width);
	}

	// Now check for vertical overflow. If we do turn on the scrollbar, this will cause a reflow.
	if (y_overflow_property == Overflow::Auto)
	{
		if (parent->GetClientHeight() < content_area.y)
		{
			scroll->EnableScrollbar(Core::ElementScroll::VERTICAL, width);
			content_area = FormatText();

			if (x_overflow_property == Overflow::Auto &&
				parent->GetClientWidth() < content_area.y)
			{
				scroll->EnableScrollbar(Core::ElementScroll::HORIZONTAL, width);
			}
		}
	}

	parent->SetContentBox(Rml::Core::Vector2f(0, 0), content_area);
	scroll->FormatScrollbars();
}

// Formats the input element's text field.
Rml::Core::Vector2f WidgetTextInput::FormatText()
{
	absolute_cursor_index = edit_index;

	Rml::Core::Vector2f content_area(0, 0);

	// Clear the old lines, and all the lines in the text elements.
	lines.clear();
	text_element->ClearLines();
	selected_text_element->ClearLines();

	// Clear the selection background geometry, and get the vertices and indices so the new geo can
	// be generated.
	selection_geometry.Release(true);
	std::vector< Core::Vertex >& selection_vertices = selection_geometry.GetVertices();
	std::vector< int >& selection_indices = selection_geometry.GetIndices();

	// Determine the line-height of the text element.
<<<<<<< HEAD
	float line_height = parent->GetLineHeight();
=======
	int line_height = Rml::Core::ElementUtilities::GetLineHeight(parent);
>>>>>>> 4f13806c

	int line_begin = 0;
	Rml::Core::Vector2f line_position(0, 0);
	bool last_line = false;

	// Keep generating lines until all the text content is placed.
	do
	{
		Line line;
		line.extra_characters = 0;
		float line_width;

		// Generate the next line.
		last_line = text_element->GenerateLine(line.content, line.content_length, line_width, line_begin, parent->GetClientWidth() - cursor_size.x, 0, false);

		// If this line terminates in a soft-return, then the line may be leaving a space or two behind as an orphan.
		// If so, we must append the orphan onto the line even though it will push the line outside of the input
		// field's bounds.
		bool soft_return = false;
		if (!last_line &&
			(line.content.empty() ||
			 line.content[line.content.size() - 1] != '\n'))
		{
			soft_return = true;

			const Core::WString& text = text_element->GetText();
			Core::WString orphan;
			for (int i = 1; i >= 0; --i)
			{
				int index = line_begin + line.content_length + i;
				if (index >= (int) text.size())
					continue;

				if (text[index] != ' ')
				{
					orphan.clear();
					continue;
				}

				int next_index = index + 1;
				if (!orphan.empty() ||
					next_index >= (int) text.size() ||
					text[next_index] != ' ')
					orphan += ' ';
			}

			if (!orphan.empty())
			{
				line.content += orphan;
				line.content_length += (int) orphan.size();
				line_width += Core::ElementUtilities::GetStringWidth(text_element, orphan);
			}
		}


		// Now that we have the string of characters appearing on the new line, we split it into
		// three parts; the unselected text appearing before any selected text on the line, the
		// selected text on the line, and any unselected text after the selection.
		Core::WString pre_selection, selection, post_selection;
		GetLineSelection(pre_selection, selection, post_selection, line.content, line_begin);

		// The pre-selected text is placed, if there is any (if the selection starts on or before
		// the beginning of this line, then this will be empty).
		if (!pre_selection.empty())
		{
			text_element->AddLine(line_position, pre_selection);
			line_position.x += Core::ElementUtilities::GetStringWidth(text_element, pre_selection);
		}

		// If there is any selected text on this line, place it in the selected text element and
		// generate the geometry for its background.
		if (!selection.empty())
		{
			selected_text_element->AddLine(line_position, selection);
			int selection_width = Core::ElementUtilities::GetStringWidth(selected_text_element, selection);

			selection_vertices.resize(selection_vertices.size() + 4);
			selection_indices.resize(selection_indices.size() + 6);
<<<<<<< HEAD
			Core::GeometryUtilities::GenerateQuad(&selection_vertices[selection_vertices.size() - 4], &selection_indices[selection_indices.size() - 6], line_position, Rocket::Core::Vector2f((float)selection_width, line_height), selection_colour, (int)selection_vertices.size() - 4);
=======
			Core::GeometryUtilities::GenerateQuad(&selection_vertices[selection_vertices.size() - 4], &selection_indices[selection_indices.size() - 6], line_position, Rml::Core::Vector2f((float)selection_width, (float)line_height), selection_colour, (int)selection_vertices.size() - 4);
>>>>>>> 4f13806c

			line_position.x += selection_width;
		}

		// If there is any unselected text after the selection on this line, place it in the
		// standard text element after the selected text.
		if (!post_selection.empty())
			text_element->AddLine(line_position, post_selection);


		// Update variables for the next line.
		line_begin += line.content_length;
		line_position.x = 0;
		line_position.y += line_height;

		// Grow the content area width-wise if this line is the longest so far, and push the
		// height out.
		content_area.x = Rml::Core::Math::Max(content_area.x, line_width + cursor_size.x);
		content_area.y = line_position.y;

		// Push a trailing '\r' token onto the back to indicate a soft return if necessary.
		if (soft_return)
		{
			line.content += '\r';
			line.extra_characters -= 1;

			if (edit_index >= line_begin)
				absolute_cursor_index += 1;
		}

		// Push the new line into our array of lines, but first check if its content length needs to be truncated to
		// dodge a trailing endline.
		if (!line.content.empty() &&
			line.content[line.content.size() - 1] == '\n')
			line.content_length -= 1;
		lines.push_back(line);
	}
	while (!last_line);

	return content_area;
}

// Generates the text cursor.
void WidgetTextInput::GenerateCursor()
{
	// Generates the cursor.
	cursor_geometry.Release();

	std::vector< Core::Vertex >& vertices = cursor_geometry.GetVertices();
	vertices.resize(4);

	std::vector< int >& indices = cursor_geometry.GetIndices();
	indices.resize(6);

<<<<<<< HEAD
	cursor_size.x = Core::ElementUtilities::GetDensityIndependentPixelRatio(text_element);
	cursor_size.y = text_element->GetLineHeight() + 2.0f;
	Core::GeometryUtilities::GenerateQuad(&vertices[0], &indices[0], Rocket::Core::Vector2f(0, 0), cursor_size, parent->GetProperty< Rocket::Core::Colourb >("color"));
=======
	cursor_size.x = 1;
	cursor_size.y = (float) Core::ElementUtilities::GetLineHeight(text_element) + 2;
	Core::GeometryUtilities::GenerateQuad(&vertices[0], &indices[0], Rml::Core::Vector2f(0, 0), cursor_size, parent->GetProperty< Rml::Core::Colourb >("color"));
>>>>>>> 4f13806c
}

void WidgetTextInput::UpdateCursorPosition()
{
	if (text_element->GetFontFaceHandle() == NULL)
		return;

	cursor_position.x = (float) Core::ElementUtilities::GetStringWidth(text_element, lines[cursor_line_index].content.substr(0, cursor_character_index));
	cursor_position.y = -1.f + (float)cursor_line_index * text_element->GetLineHeight();
}

// Expand the text selection to the position of the cursor.
void WidgetTextInput::UpdateSelection(bool selecting)
{
	if (!selecting)
	{
		selection_anchor_index = edit_index;
		ClearSelection();
	}
	else
	{
		int new_begin_index;
		int new_end_index;

		if (edit_index > selection_anchor_index)
		{
			new_begin_index = selection_anchor_index;
			new_end_index = edit_index;
		}
		else
		{
			new_begin_index = edit_index;
			new_end_index = selection_anchor_index;
		}

		if (new_begin_index != selection_begin_index ||
			new_end_index - new_begin_index != selection_length)
		{
			selection_begin_index = new_begin_index;
			selection_length = new_end_index - new_begin_index;

			FormatText();
		}
	}
}

// Removes the selection of text.
void WidgetTextInput::ClearSelection()
{
	if (selection_length > 0)
	{
		selection_length = 0;
		FormatElement();
	}
}

// Deletes all selected text and removes the selection.
void WidgetTextInput::DeleteSelection()
{
	if (selection_length > 0)
	{
<<<<<<< HEAD
		const Core::WString& value = Core::ToWideString( GetElement()->GetAttribute< Rocket::Core::String >("value", "") );

		Rocket::Core::String new_value = Core::ToUTF8(Core::WString(value.substr(0, selection_begin_index) + value.substr(selection_begin_index + selection_length)));
=======
		const Core::WString& value = GetElement()->GetAttribute< Rml::Core::String >("value", "");

		Rml::Core::String new_value;
		Core::WString(value.Substring(0, selection_begin_index) + value.Substring(selection_begin_index + selection_length)).ToUTF8(new_value);
>>>>>>> 4f13806c
		GetElement()->SetAttribute("value", new_value);

		// Move the cursor to the beginning of the old selection.
		absolute_cursor_index = selection_begin_index;
		UpdateRelativeCursor();

		// Erase our record of the selection.
		ClearSelection();
	}
}

// Split one line of text into three parts, based on the current selection.
void WidgetTextInput::GetLineSelection(Core::WString& pre_selection, Core::WString& selection, Core::WString& post_selection, const Core::WString& line, int line_begin)
{
	// Check if we have any selection at all, and if so if the selection is on this line.
	if (selection_length <= 0 ||
		selection_begin_index + selection_length < line_begin ||
		selection_begin_index > line_begin + (int) line.size())
	{
		pre_selection = line;
		return;
	}

	int line_length = (int)line.size();
	using namespace Rocket::Core::Math;

	// Split the line up into its three parts, depending on the size and placement of the selection.
<<<<<<< HEAD
	pre_selection = line.substr(0, Max(0, selection_begin_index - line_begin));
	selection = line.substr(Clamp(selection_begin_index - line_begin, 0, line_length), Max(0, selection_length + Min(0, selection_begin_index - line_begin)));
	post_selection = line.substr(Clamp(selection_begin_index + selection_length - line_begin, 0, line_length));
=======
	pre_selection = line.Substring(0, Rml::Core::Math::Max(0, selection_begin_index - line_begin));
	selection = line.Substring(Rml::Core::Math::Max(0, selection_begin_index - line_begin), Rml::Core::Math::Max(0, selection_length + Rml::Core::Math::Min(0, selection_begin_index - line_begin)));
	post_selection = line.Substring(selection_begin_index + selection_length - line_begin);
>>>>>>> 4f13806c
}

void WidgetTextInput::SetKeyboardActive(bool active)
{
	Core::SystemInterface* system = Core::GetSystemInterface();
	if (system) {
		if (active) 
		{
			system->ActivateKeyboard();
		} else 
		{
			system->DeactivateKeyboard();
		}
	}
}
	
}
}<|MERGE_RESOLUTION|>--- conflicted
+++ resolved
@@ -28,16 +28,9 @@
 
 #include "WidgetTextInput.h"
 #include "ElementTextSelection.h"
-<<<<<<< HEAD
-#include "../../Include/Rocket/Core.h"
-#include "../../Include/Rocket/Controls/ElementFormControl.h"
-#include "../../Include/Rocket/Core/SystemInterface.h"
-=======
 #include "../../Include/RmlUi/Core.h"
 #include "../../Include/RmlUi/Controls/ElementFormControl.h"
-#include "../../Include/RmlUi/Controls/Clipboard.h"
 #include "../../Include/RmlUi/Core/SystemInterface.h"
->>>>>>> 4f13806c
 #include "../Core/Clock.h"
 
 namespace Rml {
@@ -50,18 +43,11 @@
 	keyboard_showed = false;
 	
 	parent = _parent;
-<<<<<<< HEAD
 	parent->SetProperty(Core::PropertyId::WhiteSpace, Core::Property(Core::Style::WhiteSpace::Pre));
 	parent->SetProperty(Core::PropertyId::OverflowX, Core::Property(Core::Style::Overflow::Hidden));
 	parent->SetProperty(Core::PropertyId::OverflowY, Core::Property(Core::Style::Overflow::Hidden));
 	parent->SetProperty(Core::PropertyId::Drag, Core::Property(Core::Style::Drag::Drag));
-	parent->SetClientArea(Rocket::Core::Box::CONTENT);
-=======
-	parent->SetProperty("white-space", "pre");
-	parent->SetProperty("overflow", "hidden");
-	parent->SetProperty("drag", "drag");
 	parent->SetClientArea(Rml::Core::Box::CONTENT);
->>>>>>> 4f13806c
 
 	parent->AddEventListener(Core::EventId::Keydown, this, true);
 	parent->AddEventListener(Core::EventId::Textinput, this, true);
@@ -143,19 +129,11 @@
 		max_length = _max_length;
 		if (max_length >= 0)
 		{
-<<<<<<< HEAD
-			Core::WString value = Core::ToWideString( GetElement()->GetAttribute< Rocket::Core::String >("value", "") );
+			Core::WString value = Core::ToWideString( GetElement()->GetAttribute< Rml::Core::String >("value", "") );
 			if ((int) value.size() > max_length)
 			{
-				Rocket::Core::String new_value;
+				Rml::Core::String new_value;
 				new_value = Core::ToUTF8(Core::WString(value.c_str(), value.c_str() + max_length));
-=======
-			const Core::WString& value = GetElement()->GetAttribute< Rml::Core::String >("value", "");
-			if ((int) value.Length() > max_length)
-			{
-				Rml::Core::String new_value;
-				Core::WString(value.CString(), value.CString() + max_length).ToUTF8(new_value);
->>>>>>> 4f13806c
 
 				GetElement()->SetAttribute("value", new_value);
 			}
@@ -180,22 +158,14 @@
 		colour = colour_property->Get< Rml::Core::Colourb >();
 	else
 	{
-<<<<<<< HEAD
 		colour = parent->GetComputedValues().color;
-=======
-		colour = parent->GetProperty< Rml::Core::Colourb >("color");
->>>>>>> 4f13806c
 		colour.red = 255 - colour.red;
 		colour.green = 255 - colour.green;
 		colour.blue = 255 - colour.blue;
 	}
 
 	// Set the computed text colour on the element holding the selected text.
-<<<<<<< HEAD
-	selected_text_element->SetProperty(Core::PropertyId::Color, Rocket::Core::Property(colour, Rocket::Core::Property::COLOUR));
-=======
-	selected_text_element->SetProperty("color", Rml::Core::Property(colour, Rml::Core::Property::COLOUR));
->>>>>>> 4f13806c
+	selected_text_element->SetProperty(Core::PropertyId::Color, Rml::Core::Property(colour, Rml::Core::Property::COLOUR));
 
 	// If the 'background-color' property has been set on the 'selection' element, use that as the
 	// background colour for the selected text. Otherwise, use the inverse of the selected text
@@ -228,11 +198,11 @@
 {
 	GenerateCursor();
 
-	Rocket::Core::Vector2f text_position = parent->GetBox().GetPosition(Core::Box::CONTENT);
+	Rml::Core::Vector2f text_position = parent->GetBox().GetPosition(Core::Box::CONTENT);
 	text_element->SetOffset(text_position, parent);
 	selected_text_element->SetOffset(text_position, parent);
 
-	Rocket::Core::Vector2f new_internal_dimensions = parent->GetBox().GetSize(Core::Box::CONTENT);
+	Rml::Core::Vector2f new_internal_dimensions = parent->GetBox().GetSize(Core::Box::CONTENT);
 	if (new_internal_dimensions != internal_dimensions)
 	{
 		internal_dimensions = new_internal_dimensions;
@@ -286,42 +256,20 @@
 // Dispatches a change event to the widget's element.
 void WidgetTextInput::DispatchChangeEvent(bool linebreak)
 {
-<<<<<<< HEAD
-	Rocket::Core::Dictionary parameters;
-	parameters["value"] = GetElement()->GetAttribute< Rocket::Core::String >("value", "");
+	Rml::Core::Dictionary parameters;
+	parameters["value"] = GetElement()->GetAttribute< Rml::Core::String >("value", "");
 	parameters["linebreak"] = Core::Variant(linebreak);
 	GetElement()->DispatchEvent(Core::EventId::Change, parameters);
-=======
-	Rml::Core::Dictionary parameters;
-	parameters.Set("value", GetElement()->GetAttribute< Rml::Core::String >("value", ""));
-	parameters.Set("linebreak", linebreak);
-	GetElement()->DispatchEvent("change", parameters);
->>>>>>> 4f13806c
 }
 
 // Processes the "keydown" and "textinput" event to write to the input field, and the "focus" and "blur" to set
 // the state of the cursor.
 void WidgetTextInput::ProcessEvent(Core::Event& event)
 {
-<<<<<<< HEAD
 	if (parent->IsDisabled())
 		return;
 
-	using Rocket::Core::EventId;
-=======
-	if (event == "resize")
-	{
-		GenerateCursor();
-
-		Rml::Core::Vector2f text_position = parent->GetBox().GetPosition(Core::Box::CONTENT);
-		text_element->SetOffset(text_position, parent);
-		selected_text_element->SetOffset(text_position, parent);
-
-		Rml::Core::Vector2f new_internal_dimensions = parent->GetBox().GetSize(Core::Box::CONTENT);
-		if (new_internal_dimensions != internal_dimensions)
-		{
-			internal_dimensions = new_internal_dimensions;
->>>>>>> 4f13806c
+	using Rml::Core::EventId;
 
 	switch (event.GetId())
 	{
@@ -405,30 +353,13 @@
 		{
 			if (ctrl)
 			{
-<<<<<<< HEAD
 				Core::WString clipboard_text;
 				Core::GetSystemInterface()->GetClipboardText(clipboard_text);
-=======
-                if (ctrl)
-                {
-    				const Core::WString clipboard_content = Clipboard::Get();
-    				for (size_t i = 0; i < clipboard_content.Length(); ++i)
-    				{
-    					if (max_length > 0 &&
-    						(int) Core::WString(GetElement()->GetAttribute< Rml::Core::String >("value", "")).Length() > max_length)
-    						break;
-
-    					AddCharacter(clipboard_content[i]);
-    				}
-                }
-			}
-			break;
->>>>>>> 4f13806c
 
 				for (size_t i = 0; i < clipboard_text.size(); ++i)
 				{
 					if (max_length > 0 &&
-						(int)Core::ToWideString(GetElement()->GetAttribute< Rocket::Core::String >("value", "")).size() > max_length)
+						(int)Core::ToWideString(GetElement()->GetAttribute< Rml::Core::String >("value", "")).size() > max_length)
 						break;
 
 					AddCharacter(clipboard_text[i]);
@@ -456,13 +387,8 @@
 			event.GetParameter< int >("alt_key", 0) == 0 &&
 			event.GetParameter< int >("meta_key", 0) == 0)
 		{
-<<<<<<< HEAD
-			Rocket::Core::word character = event.GetParameter< Rocket::Core::word >("data", 0);
-			if (max_length < 0 || (int)Core::String(GetElement()->GetAttribute< Rocket::Core::String >("value", "")).size() < max_length)
-=======
 			Rml::Core::word character = event.GetParameter< Rml::Core::word >("data", 0);
-			if (max_length < 0 || (int) Core::String(GetElement()->GetAttribute< Rml::Core::String >("value", "")).Length() < max_length)
->>>>>>> 4f13806c
+			if (max_length < 0 || (int)Core::String(GetElement()->GetAttribute< Rml::Core::String >("value", "")).size() < max_length)
 				AddCharacter(character);
 		}
 
@@ -491,16 +417,10 @@
 	case EventId::Mousedown:
 	case EventId::Drag:
 	{
-<<<<<<< HEAD
 		if (event.GetTargetElement() == parent)
 		{
 			Core::Vector2f mouse_position = Core::Vector2f(event.GetParameter< float >("mouse_x", 0), event.GetParameter< float >("mouse_y", 0));
 			mouse_position -= text_element->GetAbsoluteOffset();
-=======
-		Rml::Core::Vector2f mouse_position = Rml::Core::Vector2f((float) event.GetParameter< int >("mouse_x", 0),
-																 (float) event.GetParameter< int >("mouse_y", 0));
-		mouse_position -= text_element->GetAbsoluteOffset();
->>>>>>> 4f13806c
 
 			cursor_line_index = CalculateLineIndex(mouse_position.y);
 			cursor_character_index = CalculateCharacterIndex(cursor_line_index, mouse_position.x);
@@ -531,22 +451,12 @@
 	if (selection_length > 0)
 		DeleteSelection();
 
-<<<<<<< HEAD
-	Core::WString value = Core::ToWideString(GetElement()->GetAttribute< Rocket::Core::String >("value", ""));
+	Core::WString value = Core::ToWideString(GetElement()->GetAttribute< Rml::Core::String >("value", ""));
 	value.insert(GetCursorIndex(), 1, character);
 
 	edit_index += 1;
 
-	Rocket::Core::String utf8_value = Core::ToUTF8(value);
-=======
-	Core::WString value = GetElement()->GetAttribute< Rml::Core::String >("value", "");
-	value.Insert(GetCursorIndex(), Core::WString(1, character), 1);
-
-	edit_index += 1;
-
-	Rml::Core::String utf8_value;
-	value.ToUTF8(utf8_value);
->>>>>>> 4f13806c
+	Rml::Core::String utf8_value = Core::ToUTF8(value);
 	GetElement()->SetAttribute("value", utf8_value);
 	DispatchChangeEvent();
 
@@ -570,11 +480,7 @@
 		return true;
 	}
 
-<<<<<<< HEAD
-	Core::WString value = Core::ToWideString(GetElement()->GetAttribute< Rocket::Core::String >("value", ""));
-=======
-	Core::WString value = GetElement()->GetAttribute< Rml::Core::String >("value", "");
->>>>>>> 4f13806c
+	Core::WString value = Core::ToWideString(GetElement()->GetAttribute< Rml::Core::String >("value", ""));
 
 	if (back)
 	{
@@ -592,12 +498,7 @@
 		value.erase(GetCursorIndex(), 1);
 	}
 
-<<<<<<< HEAD
-	Rocket::Core::String utf8_value = Core::ToUTF8(value);
-=======
-	Rml::Core::String utf8_value;
-	value.ToUTF8(utf8_value);
->>>>>>> 4f13806c
+	Rml::Core::String utf8_value = Core::ToUTF8(value);
 	GetElement()->SetAttribute("value", utf8_value);
 	DispatchChangeEvent();
 
@@ -609,14 +510,9 @@
 // Copies the selection (if any) to the clipboard.
 void WidgetTextInput::CopySelection()
 {
-<<<<<<< HEAD
-	const Core::String& value = GetElement()->GetAttribute< Rocket::Core::String >("value", "");
+	const Core::String& value = GetElement()->GetAttribute< Rml::Core::String >("value", "");
 	const Core::WString snippet = Core::ToWideString(value.substr(selection_begin_index, selection_length));
 	Core::GetSystemInterface()->SetClipboardText(snippet);
-=======
-	const Core::String& value = GetElement()->GetAttribute< Rml::Core::String >("value", "");
-	Clipboard::Set(Core::String(value.Substring(selection_begin_index, selection_length)));
->>>>>>> 4f13806c
 }
 
 // Returns the absolute index of the cursor.
@@ -723,15 +619,9 @@
 // Calculates the line index under a specific vertical position.
 int WidgetTextInput::CalculateLineIndex(float position)
 {
-<<<<<<< HEAD
 	float line_height = parent->GetLineHeight();
-	int line_index = Rocket::Core::Math::RealToInteger(position / line_height);
-	return Rocket::Core::Math::Clamp(line_index, 0, (int) (lines.size() - 1));
-=======
-	float line_height = (float) Core::ElementUtilities::GetLineHeight(parent);
 	int line_index = Rml::Core::Math::RealToInteger(position / line_height);
 	return Rml::Core::Math::Clamp(line_index, 0, (int) (lines.size() - 1));
->>>>>>> 4f13806c
 }
 
 // Calculates the character index along a line under a specific horizontal position.
@@ -871,11 +761,7 @@
 	std::vector< int >& selection_indices = selection_geometry.GetIndices();
 
 	// Determine the line-height of the text element.
-<<<<<<< HEAD
 	float line_height = parent->GetLineHeight();
-=======
-	int line_height = Rml::Core::ElementUtilities::GetLineHeight(parent);
->>>>>>> 4f13806c
 
 	int line_begin = 0;
 	Rml::Core::Vector2f line_position(0, 0);
@@ -954,11 +840,7 @@
 
 			selection_vertices.resize(selection_vertices.size() + 4);
 			selection_indices.resize(selection_indices.size() + 6);
-<<<<<<< HEAD
-			Core::GeometryUtilities::GenerateQuad(&selection_vertices[selection_vertices.size() - 4], &selection_indices[selection_indices.size() - 6], line_position, Rocket::Core::Vector2f((float)selection_width, line_height), selection_colour, (int)selection_vertices.size() - 4);
-=======
-			Core::GeometryUtilities::GenerateQuad(&selection_vertices[selection_vertices.size() - 4], &selection_indices[selection_indices.size() - 6], line_position, Rml::Core::Vector2f((float)selection_width, (float)line_height), selection_colour, (int)selection_vertices.size() - 4);
->>>>>>> 4f13806c
+			Core::GeometryUtilities::GenerateQuad(&selection_vertices[selection_vertices.size() - 4], &selection_indices[selection_indices.size() - 6], line_position, Rml::Core::Vector2f((float)selection_width, line_height), selection_colour, (int)selection_vertices.size() - 4);
 
 			line_position.x += selection_width;
 		}
@@ -1013,15 +895,9 @@
 	std::vector< int >& indices = cursor_geometry.GetIndices();
 	indices.resize(6);
 
-<<<<<<< HEAD
 	cursor_size.x = Core::ElementUtilities::GetDensityIndependentPixelRatio(text_element);
 	cursor_size.y = text_element->GetLineHeight() + 2.0f;
-	Core::GeometryUtilities::GenerateQuad(&vertices[0], &indices[0], Rocket::Core::Vector2f(0, 0), cursor_size, parent->GetProperty< Rocket::Core::Colourb >("color"));
-=======
-	cursor_size.x = 1;
-	cursor_size.y = (float) Core::ElementUtilities::GetLineHeight(text_element) + 2;
 	Core::GeometryUtilities::GenerateQuad(&vertices[0], &indices[0], Rml::Core::Vector2f(0, 0), cursor_size, parent->GetProperty< Rml::Core::Colourb >("color"));
->>>>>>> 4f13806c
 }
 
 void WidgetTextInput::UpdateCursorPosition()
@@ -1083,16 +959,9 @@
 {
 	if (selection_length > 0)
 	{
-<<<<<<< HEAD
-		const Core::WString& value = Core::ToWideString( GetElement()->GetAttribute< Rocket::Core::String >("value", "") );
-
-		Rocket::Core::String new_value = Core::ToUTF8(Core::WString(value.substr(0, selection_begin_index) + value.substr(selection_begin_index + selection_length)));
-=======
-		const Core::WString& value = GetElement()->GetAttribute< Rml::Core::String >("value", "");
-
-		Rml::Core::String new_value;
-		Core::WString(value.Substring(0, selection_begin_index) + value.Substring(selection_begin_index + selection_length)).ToUTF8(new_value);
->>>>>>> 4f13806c
+		const Core::WString& value = Core::ToWideString( GetElement()->GetAttribute< Rml::Core::String >("value", "") );
+
+		Rml::Core::String new_value = Core::ToUTF8(Core::WString(value.substr(0, selection_begin_index) + value.substr(selection_begin_index + selection_length)));
 		GetElement()->SetAttribute("value", new_value);
 
 		// Move the cursor to the beginning of the old selection.
@@ -1117,18 +986,12 @@
 	}
 
 	int line_length = (int)line.size();
-	using namespace Rocket::Core::Math;
+	using namespace Rml::Core::Math;
 
 	// Split the line up into its three parts, depending on the size and placement of the selection.
-<<<<<<< HEAD
 	pre_selection = line.substr(0, Max(0, selection_begin_index - line_begin));
 	selection = line.substr(Clamp(selection_begin_index - line_begin, 0, line_length), Max(0, selection_length + Min(0, selection_begin_index - line_begin)));
 	post_selection = line.substr(Clamp(selection_begin_index + selection_length - line_begin, 0, line_length));
-=======
-	pre_selection = line.Substring(0, Rml::Core::Math::Max(0, selection_begin_index - line_begin));
-	selection = line.Substring(Rml::Core::Math::Max(0, selection_begin_index - line_begin), Rml::Core::Math::Max(0, selection_length + Rml::Core::Math::Min(0, selection_begin_index - line_begin)));
-	post_selection = line.Substring(selection_begin_index + selection_length - line_begin);
->>>>>>> 4f13806c
 }
 
 void WidgetTextInput::SetKeyboardActive(bool active)
