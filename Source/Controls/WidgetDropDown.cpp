--- conflicted
+++ resolved
@@ -205,15 +205,9 @@
 		value_element->SetInnerRML(value_rml);
 		value_layout_dirty = true;
 
-<<<<<<< HEAD
-		Rocket::Core::Dictionary parameters;
+		Rml::Core::Dictionary parameters;
 		parameters["value"] = value;
 		parent_element->DispatchEvent(Core::EventId::Change, parameters);
-=======
-		Rml::Core::Dictionary parameters;
-		parameters.Set("value", value);
-		parent_element->DispatchEvent("change", parameters);
->>>>>>> 4f13806c
 	}
 }
 
