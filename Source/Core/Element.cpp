--- conflicted
+++ resolved
@@ -26,14 +26,9 @@
  */
 
 #include "precompiled.h"
-<<<<<<< HEAD
 #include "../../Include/Rocket/Core/Element.h"
 #include "../../Include/Rocket/Core/Dictionary.h"
-=======
-#include <Rocket/Core/Element.h>
-#include <Rocket/Core/Dictionary.h>
-#include <Rocket/Core/TransformPrimitive.h>
->>>>>>> 0ac59861
+#include "../../Include/Rocket/Core/TransformPrimitive.h"
 #include <algorithm>
 #include <limits>
 #include "ElementBackground.h"
@@ -80,11 +75,7 @@
 };
 
 /// Constructs a new libRocket element.
-<<<<<<< HEAD
-Element::Element(const String& _tag) : relative_offset_base(0, 0), relative_offset_position(0, 0), absolute_offset(0, 0), scroll_offset(0, 0), boxes(1), content_offset(0, 0), content_box(0, 0)
-=======
-Element::Element(const String& _tag) : absolute_offset(0, 0), relative_offset_base(0, 0), relative_offset_position(0, 0), scroll_offset(0, 0), content_offset(0, 0), content_box(0, 0), boxes(1), transform_state(), transform_state_perspective_dirty(true), transform_state_transform_dirty(true), transform_state_parent_transform_dirty(true)
->>>>>>> 0ac59861
+Element::Element(const String& _tag) : relative_offset_base(0, 0), relative_offset_position(0, 0), absolute_offset(0, 0), scroll_offset(0, 0), boxes(1), content_offset(0, 0), content_box(0, 0), transform_state(), transform_state_perspective_dirty(true), transform_state_transform_dirty(true), transform_state_parent_transform_dirty(true)
 {
 	tag = _tag.ToLower();
 	parent = NULL;
@@ -697,6 +688,8 @@
 		*transform = 0;
 	}
 
+	Element *perspective_node = 0, *transform_node = 0;
+
 	// Find the TransformState to use for unprojecting.
 	if (transform_state.get() && transform_state->GetLocalPerspective(0))
 	{
@@ -716,6 +709,7 @@
 				{
 					*perspective = node->transform_state.get();
 				}
+				perspective_node = node;
 				break;
 			}
 		}
@@ -731,6 +725,7 @@
 			{
 				*transform = node->transform_state.get();
 			}
+			transform_node = node;
 			break;
 		}
 	}
@@ -2484,11 +2479,14 @@
 		{
 			parent->UpdateTransformState();
 		}
-
+	}
+
+	if (transform_state.get())
+	{
 		// Store the parent's new full transform as our parent transform
 		Element *node = 0;
 		Matrix4f parent_transform;
-		for (Element *node = parent; node; node = node->parent)
+		for (node = parent; node; node = node->parent)
 		{
 			if (node->GetTransformState() && node->GetTransformState()->GetRecursiveTransform(&parent_transform))
 			{
@@ -2500,9 +2498,9 @@
 		{
 			transform_state->SetParentRecursiveTransform(0);
 		}
-
-		transform_state_parent_transform_dirty = false;
-	}
+	}
+
+	transform_state_parent_transform_dirty = false;
 
 	// If we neither have a local perspective, nor a perspective nor a
 	// transform, we don't need to keep the large TransformState object
