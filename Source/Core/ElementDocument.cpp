--- conflicted
+++ resolved
@@ -368,16 +368,7 @@
 
 void ElementDocument::DirtyPosition()
 {
-<<<<<<< HEAD
 	position_dirty = true;
-=======
-	if (lock)
-		lock_layout++;
-	else
-		lock_layout--;
-	
-	RMLUI_ASSERT(lock_layout >= 0);
->>>>>>> 4f13806c
 }
 
 void ElementDocument::DirtyLayout()
