--- conflicted
+++ resolved
@@ -186,15 +186,7 @@
 	{
 		area = BoxArea::Padding;
 
-<<<<<<< HEAD
-		auto EstablishesAbsoluteContainingBlock = [](const ContainerBox* container) -> bool {
-			return container->GetPositionProperty() != Position::Static || container->HasLocalTransformOrPerspective();
-		};
-
-		while (!EstablishesAbsoluteContainingBlock(container) && container->GetParent())
-=======
-		while (container && container->GetParent() && !container->IsAbsolutePositioningContainingBlock())
->>>>>>> 37cf4d3e
+		while (container->GetParent() && !container->IsAbsolutePositioningContainingBlock())
 			container = container->GetParent();
 	}
 
